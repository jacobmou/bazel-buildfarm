--- conflicted
+++ resolved
@@ -14,24 +14,22 @@
 
 package build.buildfarm.server;
 
-import build.buildfarm.common.grpc.TracingMetadataUtils;
-import build.buildfarm.instance.Instance;
-<<<<<<< HEAD
-import com.google.common.util.concurrent.FutureCallback;
-import com.google.common.util.concurrent.Futures;
-import com.google.devtools.remoteexecution.v1test.ExecuteRequest;
-import com.google.devtools.remoteexecution.v1test.ExecutionGrpc;
-=======
 import build.bazel.remote.execution.v2.ExecuteRequest;
 import build.bazel.remote.execution.v2.ExecutionGrpc;
 import build.bazel.remote.execution.v2.WaitExecutionRequest;
->>>>>>> ec7a0536
+import build.buildfarm.common.grpc.TracingMetadataUtils;
+import build.buildfarm.instance.Instance;
+import com.google.common.base.Throwables;
+import com.google.common.util.concurrent.FutureCallback;
+import com.google.common.util.concurrent.Futures;
 import com.google.longrunning.Operation;
 import io.grpc.Context;
 import io.grpc.Status;
 import io.grpc.StatusRuntimeException;
 import io.grpc.stub.StreamObserver;
+import java.util.concurrent.TimeUnit;
 import java.util.function.Predicate;
+import java.util.logging.Logger;
 
 public class ExecutionService extends ExecutionGrpc.ExecutionImplBase {
   private final Instances instances;
@@ -103,36 +101,13 @@
       return;
     }
 
-<<<<<<< HEAD
-    Futures.addCallback(
-        instance.execute(
-            request.getAction(),
-            request.getSkipCacheLookup(),
-            TracingMetadataUtils.fromCurrentContext()),
-        new FutureCallback<Operation>() {
-          @Override
-          public void onSuccess(Operation operation) {
-            responseObserver.onNext(operation);
-            responseObserver.onCompleted(); // not in v2!
-          }
-
-          @Override
-          public void onFailure(Throwable t) {
-						if (t instanceof IllegalStateException) {
-							responseObserver.onError(
-									Status.FAILED_PRECONDITION.withDescription(t.getMessage()).asException());
-            } else if (!(t instanceof InterruptedException)) {
-              responseObserver.onError(t);
-            }
-          }
-        });
-=======
     try {
       instance.execute(
           request.getActionDigest(),
           request.getSkipCacheLookup(),
           request.getExecutionPolicy(),
           request.getResultsCachePolicy(),
+          TracingMetadataUtils.fromCurrentContext(),
           createWatcher(responseObserver));
     } catch (IllegalStateException e) {
       responseObserver.onError(Status.FAILED_PRECONDITION
@@ -141,6 +116,5 @@
     } catch (InterruptedException e) {
       Thread.currentThread().interrupt();
     }
->>>>>>> ec7a0536
   }
 }