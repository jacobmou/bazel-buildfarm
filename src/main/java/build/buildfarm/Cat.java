// Copyright 2019 The Bazel Authors. All rights reserved.
//
// Licensed under the Apache License, Version 2.0 (the "License");
// you may not use this file except in compliance with the License.
// You may obtain a copy of the License at
//
//    http://www.apache.org/licenses/LICENSE-2.0
//
// Unless required by applicable law or agreed to in writing, software
// distributed under the License is distributed on an "AS IS" BASIS,
// WITHOUT WARRANTIES OR CONDITIONS OF ANY KIND, either express or implied.
// See the License for the specific language governing permissions and
// limitations under the License.

package build.buildfarm;

import static build.buildfarm.instance.Utils.getBlob;
import static com.google.common.util.concurrent.MoreExecutors.directExecutor;
import static com.google.common.util.concurrent.MoreExecutors.shutdownAndAwaitTermination;
import static java.lang.String.format;
import static java.util.concurrent.Executors.newSingleThreadScheduledExecutor;

import build.bazel.remote.execution.v2.Action;
import build.bazel.remote.execution.v2.ActionResult;
import build.bazel.remote.execution.v2.Command;
import build.bazel.remote.execution.v2.Command.EnvironmentVariable;
import build.bazel.remote.execution.v2.Digest;
import build.bazel.remote.execution.v2.Directory;
import build.bazel.remote.execution.v2.DirectoryNode;
import build.bazel.remote.execution.v2.ExecuteOperationMetadata;
import build.bazel.remote.execution.v2.ExecuteResponse;
import build.bazel.remote.execution.v2.ExecutedActionMetadata;
import build.bazel.remote.execution.v2.FileNode;
import build.bazel.remote.execution.v2.OutputDirectory;
import build.bazel.remote.execution.v2.OutputFile;
import build.bazel.remote.execution.v2.RequestMetadata;
import build.bazel.remote.execution.v2.ServerCapabilities;
import build.buildfarm.common.DigestUtil;
import build.buildfarm.instance.Instance;
import build.buildfarm.instance.stub.StubInstance;
import build.buildfarm.v1test.CompletedOperationMetadata;
import build.buildfarm.v1test.ExecutingOperationMetadata;
import build.buildfarm.v1test.OperationTimesBetweenStages;
import build.buildfarm.v1test.QueuedOperation;
import build.buildfarm.v1test.QueuedOperationMetadata;
import build.buildfarm.v1test.Tree;
import build.buildfarm.v1test.WorkerProfileMessage;
import com.google.common.base.Stopwatch;
import com.google.common.base.Strings;
import com.google.common.collect.ImmutableList;
import com.google.common.collect.Maps;
import com.google.common.io.ByteStreams;
import com.google.longrunning.Operation;
import com.google.protobuf.Any;
import com.google.protobuf.ByteString;
import com.google.protobuf.InvalidProtocolBufferException;
import com.google.protobuf.Message;
import com.google.protobuf.util.Timestamps;
import com.google.rpc.Code;
import com.google.rpc.PreconditionFailure;
import com.google.rpc.RetryInfo;
import io.grpc.Context;
import io.grpc.ManagedChannel;
import io.grpc.Status;
import io.grpc.StatusRuntimeException;
import io.grpc.netty.NegotiationType;
import io.grpc.netty.NettyChannelBuilder;
import java.io.IOException;
import java.io.InputStream;
import java.io.OutputStream;
import java.nio.file.Files;
import java.nio.file.Path;
import java.nio.file.Paths;
import java.util.Date;
import java.util.Map;
import java.util.concurrent.ExecutionException;
import java.util.concurrent.ScheduledExecutorService;
import java.util.concurrent.TimeUnit;

class Cat {
  private static ManagedChannel createChannel(String target) {
    NettyChannelBuilder builder =
        NettyChannelBuilder.forTarget(target).negotiationType(NegotiationType.PLAINTEXT);
    return builder.build();
  }

  private static void printCapabilities(ServerCapabilities capabilities) {
    System.out.println(capabilities);
  }

  private static void printAction(ByteString actionBlob) {
    Action action;
    try {
      action = Action.parseFrom(actionBlob);
    } catch (InvalidProtocolBufferException e) {
      System.out.println("Not an action");
      return;
    }
    printAction(0, action);
  }

  private static void printAction(int level, Action action) {
    indentOut(
        level + 1, "Command Digest: Command " + DigestUtil.toString(action.getCommandDigest()));
    indentOut(
        level, "Input Root Digest: Directory " + DigestUtil.toString(action.getInputRootDigest()));
    indentOut(level, "DoNotCache: " + (action.getDoNotCache() ? "true" : "false"));
    if (action.hasTimeout()) {
      indentOut(
          level,
          "Timeout: "
              + (action.getTimeout().getSeconds() + action.getTimeout().getNanos() / 1e9)
              + "s");
    }
  }

  private static void printCommand(ByteString commandBlob) {
    Command command;
    try {
      command = Command.parseFrom(commandBlob);
    } catch (InvalidProtocolBufferException e) {
      System.out.println("Not a command");
      return;
    }
    printCommand(0, command);
  }

  private static void printCommand(int level, Command command) {
    for (String outputFile : command.getOutputFilesList()) {
      indentOut(level, "OutputFile: " + outputFile);
    }
    for (String outputDirectory : command.getOutputDirectoriesList()) {
      indentOut(level, "OutputDirectory: " + outputDirectory);
    }
    // FIXME platform
    indentOut(level, "Arguments: ('" + String.join("', '", command.getArgumentsList()) + "')");
    if (!command.getEnvironmentVariablesList().isEmpty()) {
      indentOut(level, "Environment Variables:");
      for (EnvironmentVariable env : command.getEnvironmentVariablesList()) {
        indentOut(level, "  " + env.getName() + "='" + env.getValue() + "'");
      }
    }
    indentOut(level, "Platform: " + command.getPlatform());
  }

  private static void indentOut(int level, String msg) {
    System.out.println(Strings.repeat("  ", level) + msg);
  }

  private static void printActionResult(ActionResult result, int indentLevel) {
    for (OutputFile outputFile : result.getOutputFilesList()) {
      String attrs = "";
      if (outputFile.getIsExecutable()) {
        attrs += (attrs.length() == 0 ? "" : ",") + "executable";
      }
      if (attrs.length() != 0) {
        attrs = " (" + attrs + ")";
      }
      indentOut(
          indentLevel,
          "Output File: "
              + outputFile.getPath()
              + attrs
              + " File "
              + DigestUtil.toString(outputFile.getDigest()));
    }
    for (OutputDirectory outputDirectory : result.getOutputDirectoriesList()) {
      indentOut(
          indentLevel,
          "Output Directory: "
              + outputDirectory.getPath()
              + " Directory "
              + DigestUtil.toString(outputDirectory.getTreeDigest()));
    }
    indentOut(indentLevel, "Exit Code: " + result.getExitCode());
    if (!result.getStdoutRaw().isEmpty()) {
      indentOut(indentLevel, "Stdout: " + result.getStdoutRaw().toStringUtf8());
    }
    if (result.hasStdoutDigest()) {
      indentOut(indentLevel, "Stdout Digest: " + DigestUtil.toString(result.getStdoutDigest()));
    }
    if (!result.getStderrRaw().isEmpty()) {
      indentOut(indentLevel, "Stderr: " + result.getStderrRaw().toStringUtf8());
    }
    if (result.hasStderrDigest()) {
      indentOut(indentLevel, "Stderr Digest: " + DigestUtil.toString(result.getStderrDigest()));
    }
    if (result.hasExecutionMetadata()) {
      indentOut(indentLevel, "ExecutionMetadata:");
      ExecutedActionMetadata executedActionMetadata = result.getExecutionMetadata();
      indentOut(indentLevel + 1, "Worker: " + executedActionMetadata.getWorker());
      indentOut(
          indentLevel + 1,
          "Queued At: " + Timestamps.toString(executedActionMetadata.getQueuedTimestamp()));
      indentOut(
          indentLevel + 1,
          "Worker Start: " + Timestamps.toString(executedActionMetadata.getWorkerStartTimestamp()));
      indentOut(
          indentLevel + 1,
          "Input Fetch Start: "
              + Timestamps.toString(executedActionMetadata.getInputFetchStartTimestamp()));
      indentOut(
          indentLevel + 1,
          "Input Fetch Completed: "
              + Timestamps.toString(executedActionMetadata.getInputFetchCompletedTimestamp()));
      indentOut(
          indentLevel + 1,
          "Execution Start: "
              + Timestamps.toString(executedActionMetadata.getExecutionStartTimestamp()));
      indentOut(
          indentLevel + 1,
          "Execution Completed: "
              + Timestamps.toString(executedActionMetadata.getExecutionCompletedTimestamp()));
      indentOut(
          indentLevel + 1,
          "Output Upload Start: "
              + Timestamps.toString(executedActionMetadata.getOutputUploadStartTimestamp()));
      indentOut(
          indentLevel + 1,
          "Output Upload Completed: "
              + Timestamps.toString(executedActionMetadata.getOutputUploadCompletedTimestamp()));
      indentOut(
          indentLevel + 1,
          "Worker Completed: "
              + Timestamps.toString(executedActionMetadata.getWorkerCompletedTimestamp()));
    }
  }

  private static void printFindMissing(Instance instance, Iterable<Digest> digests)
      throws ExecutionException, InterruptedException {
    Stopwatch stopwatch = Stopwatch.createStarted();
    Iterable<Digest> missingDigests =
        instance
            .findMissingBlobs(digests, directExecutor(), RequestMetadata.getDefaultInstance())
            .get();
    long elapsedMicros = stopwatch.elapsed(TimeUnit.MICROSECONDS);

    boolean missing = false;
    for (Digest missingDigest : missingDigests) {
      System.out.println(
          format(
              "Missing: %s Took %gms",
              DigestUtil.toString(missingDigest), elapsedMicros / 1000.0f));
      missing = true;
    }
    if (!missing) {
      System.out.println(format("Took %gms", elapsedMicros / 1000.0f));
    }
  }

  private static Tree fetchTree(Instance instance, Digest rootDigest)
      throws IOException, InterruptedException {
    Tree.Builder tree = Tree.newBuilder();
    String pageToken = "";

    do {
      pageToken = instance.getTree(rootDigest, 1024, pageToken, tree);
    } while (!pageToken.isEmpty());

    return tree.build();
  }

  private static long computeDirectoryWeights(
      Digest directoryDigest,
      Map<Digest, Directory> directoriesIndex,
      Map<Digest, Long> directoryWeights) {
    long weight = directoryDigest.getSizeBytes();
    Directory directory = directoriesIndex.get(directoryDigest);
    if (directory != null) {
      for (DirectoryNode dirNode : directory.getDirectoriesList()) {
        if (directoryWeights.containsKey(dirNode.getDigest())) {
          weight += directoryWeights.get(dirNode.getDigest());
        } else {
          weight +=
              computeDirectoryWeights(dirNode.getDigest(), directoriesIndex, directoryWeights);
        }
      }
      // filenodes are already computed
    }
    directoryWeights.put(directoryDigest, weight);
    return weight;
  }

  private static void printTreeAt(
      int indentLevel,
      Directory directory,
      Map<Digest, Directory> directoriesIndex,
      long totalWeight,
      Map<Digest, Long> directoryWeights) {
    for (DirectoryNode dirNode : directory.getDirectoriesList()) {
      Directory subDirectory = directoriesIndex.get(dirNode.getDigest());
      long weight = directoryWeights.get(dirNode.getDigest());
      String displayName =
          String.format(
              "%s/ %d (%d%%)", dirNode.getName(), weight, (int) (weight * 100.0 / totalWeight));
      indentOut(indentLevel, displayName);
      if (subDirectory == null) {
        indentOut(indentLevel + 1, "DIRECTORY MISSING FROM CAS");
      } else {
        printTreeAt(indentLevel + 1, subDirectory, directoriesIndex, totalWeight, directoryWeights);
      }
    }
    for (FileNode fileNode : directory.getFilesList()) {
      String name = fileNode.getName();
      String displayName =
          String.format(
              "%s%s %s",
              name,
              fileNode.getIsExecutable() ? "*" : "",
              DigestUtil.toString(fileNode.getDigest()));
      indentOut(indentLevel, displayName);
    }
  }

  private static void printRETreeLayout(
      DigestUtil digestUtil, build.bazel.remote.execution.v2.Tree reTree)
      throws IOException, InterruptedException {
    Tree tree = reTreeToTree(digestUtil, reTree);
    printTreeLayout(DigestUtil.proxyDirectoriesIndex(tree.getDirectories()), tree.getRootDigest());
  }

  private static void printTreeLayout(Map<Digest, Directory> directoriesIndex, Digest rootDigest)
      throws IOException, InterruptedException {
    Map<Digest, Long> directoryWeights = Maps.newHashMap();
    long totalWeight = computeDirectoryWeights(rootDigest, directoriesIndex, directoryWeights);

    printTreeAt(
        0, directoriesIndex.get(rootDigest), directoriesIndex, totalWeight, directoryWeights);
  }

  private static Tree reTreeToTree(
      DigestUtil digestUtil, build.bazel.remote.execution.v2.Tree reTree) {
    Digest rootDigest = digestUtil.compute(reTree.getRoot());
    Tree.Builder tree = Tree.newBuilder().setRootDigest(rootDigest);
    tree.putDirectories(rootDigest.getHash(), reTree.getRoot());
    for (Directory directory : reTree.getChildrenList()) {
      tree.putDirectories(digestUtil.compute(directory).getHash(), directory);
    }
    return tree.build();
  }

  private static void printREDirectoryTree(
      DigestUtil digestUtil, build.bazel.remote.execution.v2.Tree reTree)
      throws IOException, InterruptedException {
    Tree tree = reTreeToTree(digestUtil, reTree);
    printTree(0, tree, tree.getRootDigest(), digestUtil);
  }

  private static void printDirectoryTree(Instance instance, Digest rootDigest)
      throws IOException, InterruptedException {
    printTree(0, fetchTree(instance, rootDigest), rootDigest, instance.getDigestUtil());
  }

  private static void printTree(int level, Tree tree, Digest rootDigest, DigestUtil digestUtil) {
    indentOut(level, "Directory (Root): " + rootDigest);
    for (Map.Entry<String, Directory> entry : tree.getDirectories().entrySet()) {
      System.out.println("Directory: " + entry.getKey());
      printDirectory(1, entry.getValue());
    }
  }

  private static void printQueuedOperation(ByteString blob, DigestUtil digestUtil) {
    QueuedOperation queuedOperation;
    try {
      queuedOperation = QueuedOperation.parseFrom(blob);
    } catch (InvalidProtocolBufferException e) {
      System.out.println("Not a QueuedOperation");
      return;
    }
    System.out.println("QueuedOperation:");
    System.out.println(
        "  Action: " + DigestUtil.toString(digestUtil.compute(queuedOperation.getAction())));
    printAction(2, queuedOperation.getAction());
    System.out.println("  Command:");
    printCommand(2, queuedOperation.getCommand());
    System.out.println("  Tree:");
    printTree(2, queuedOperation.getTree(), queuedOperation.getTree().getRootDigest(), digestUtil);
  }

  private static void dumpQueuedOperation(ByteString blob, DigestUtil digestUtil)
      throws IOException {
    QueuedOperation queuedOperation;
    try {
      queuedOperation = QueuedOperation.parseFrom(blob);
    } catch (InvalidProtocolBufferException e) {
      System.out.println("Not a QueuedOperation");
      return;
    }
    ImmutableList.Builder<Message> messages = ImmutableList.builder();
    messages.add(queuedOperation.getAction());
    messages.add(queuedOperation.getCommand());
    messages.addAll(queuedOperation.getTree().getDirectories().values());
    Path blobs = Paths.get("blobs");
    for (Message message : messages.build()) {
      Digest digest = digestUtil.compute(message);
      try (OutputStream out =
          Files.newOutputStream(blobs.resolve(digest.getHash() + "_" + digest.getSizeBytes()))) {
        message.toByteString().writeTo(out);
      }
    }
  }

  private static void printDirectory(ByteString directoryBlob) {
    Directory directory;
    try {
      directory = Directory.parseFrom(directoryBlob);
    } catch (InvalidProtocolBufferException e) {
      System.out.println("Not a directory");
      return;
    }

    printDirectory(0, directory);
  }

  private static void printDirectory(int indentLevel, Directory directory) {
    boolean filesUnsorted = false;
    String last = "";
    for (FileNode fileNode : directory.getFilesList()) {
      String name = fileNode.getName();
      String displayName = name;
      if (fileNode.getIsExecutable()) {
        displayName = "*" + name + "*";
      }
      indentOut(
          indentLevel,
          "File: " + displayName + " File " + DigestUtil.toString(fileNode.getDigest()));
      if (!filesUnsorted && last.compareTo(name) > 0) {
        filesUnsorted = true;
      } else {
        last = name;
      }
    }
    if (filesUnsorted) {
      System.err.println("ERROR: file list is not ordered");
    }

    boolean directoriesUnsorted = false;
    last = "";
    for (DirectoryNode directoryNode : directory.getDirectoriesList()) {
      indentOut(
          indentLevel,
          "Dir: "
              + directoryNode.getName()
              + " Directory "
              + DigestUtil.toString(directoryNode.getDigest()));
      if (!directoriesUnsorted && last.compareTo(directoryNode.getName()) > 0) {
        directoriesUnsorted = true;
      } else {
        last = directoryNode.getName();
      }
    }

    if (directoriesUnsorted) {
      System.err.println("ERROR: directory list is not ordered");
    }
  }

  private static void listOperations(Instance instance) {
    String pageToken = "";
    int limit = 10, count = 0;
    do {
      ImmutableList.Builder<Operation> operations = new ImmutableList.Builder<>();
      pageToken = instance.listOperations(1024, pageToken, "", operations);
      System.out.println(pageToken);
      System.out.println("Page size: " + operations.build().size());
      /*
      for (Operation operation : operations.build()) {
        printOperation(operation);
      }
      */
      if (++count == limit) {
        System.out.println("page limit reached");
        break;
      }
    } while (!pageToken.equals(""));
  }

  private static void printRequestMetadata(RequestMetadata metadata) {
    System.out.println("ToolDetails:");
    System.out.println("  ToolName: " + metadata.getToolDetails().getToolName());
    System.out.println("  ToolVersion: " + metadata.getToolDetails().getToolVersion());
    System.out.println("ActionId: " + metadata.getActionId());
    System.out.println("ToolInvocationId: " + metadata.getToolInvocationId());
    System.out.println("CorrelatedInvocationsId: " + metadata.getCorrelatedInvocationsId());
  }

  private static void printStatus(com.google.rpc.Status status)
      throws InvalidProtocolBufferException {
    System.out.println("  Code: " + Code.forNumber(status.getCode()));
    if (!status.getMessage().isEmpty()) {
      System.out.println("  Message: " + status.getMessage());
    }
    if (status.getDetailsCount() > 0) {
      System.out.println("  Details:");
      for (Any detail : status.getDetailsList()) {
        if (detail.is(RetryInfo.class)) {
          RetryInfo retryInfo = detail.unpack(RetryInfo.class);
          System.out.println(
              "    RetryDelay: "
                  + (retryInfo.getRetryDelay().getSeconds()
                      + retryInfo.getRetryDelay().getNanos() / 1000000000.0f));
        } else if (detail.is(PreconditionFailure.class)) {
          PreconditionFailure preconditionFailure = detail.unpack(PreconditionFailure.class);
          System.out.println("    PreconditionFailure:");
          for (PreconditionFailure.Violation violation : preconditionFailure.getViolationsList()) {
            System.out.println("      Violation: " + violation.getType());
            System.out.println("        Subject: " + violation.getSubject());
            System.out.println("        Description: " + violation.getDescription());
          }
        } else {
          System.out.println("    Unknown Detail: " + detail.getTypeUrl());
        }
      }
    }
  }

  private static void printExecuteResponse(ExecuteResponse response)
      throws InvalidProtocolBufferException {
    printStatus(response.getStatus());
    if (Code.forNumber(response.getStatus().getCode()) == Code.OK) {
      printActionResult(response.getResult(), 2);
      System.out.println("  CachedResult: " + (response.getCachedResult() ? "true" : "false"));
    }
    // FIXME server_logs
  }

  private static void printOperation(Operation operation) {
    System.out.println("Operation: " + operation.getName());
    System.out.println("Done: " + (operation.getDone() ? "true" : "false"));
    System.out.println("Metadata:");
    try {
      ExecuteOperationMetadata metadata;
      RequestMetadata requestMetadata;
      if (operation.getMetadata().is(QueuedOperationMetadata.class)) {
        QueuedOperationMetadata queuedOperationMetadata =
            operation.getMetadata().unpack(QueuedOperationMetadata.class);
        metadata = queuedOperationMetadata.getExecuteOperationMetadata();
        requestMetadata = queuedOperationMetadata.getRequestMetadata();
      } else if (operation.getMetadata().is(ExecutingOperationMetadata.class)) {
        ExecutingOperationMetadata executingMetadata =
            operation.getMetadata().unpack(ExecutingOperationMetadata.class);
        System.out.println("  Started At: " + new Date(executingMetadata.getStartedAt()));
        System.out.println("  Executing On: " + executingMetadata.getExecutingOn());
        metadata = executingMetadata.getExecuteOperationMetadata();
        requestMetadata = executingMetadata.getRequestMetadata();
      } else if (operation.getMetadata().is(CompletedOperationMetadata.class)) {
        CompletedOperationMetadata completedMetadata =
            operation.getMetadata().unpack(CompletedOperationMetadata.class);
        metadata = completedMetadata.getExecuteOperationMetadata();
        requestMetadata = completedMetadata.getRequestMetadata();
      } else {
        metadata = operation.getMetadata().unpack(ExecuteOperationMetadata.class);
        requestMetadata = null;
      }
      System.out.println("  Stage: " + metadata.getStage());
      System.out.println("  Action: " + DigestUtil.toString(metadata.getActionDigest()));
      System.out.println("  Stdout Stream: " + metadata.getStdoutStreamName());
      System.out.println("  Stderr Stream: " + metadata.getStderrStreamName());
      if (requestMetadata != null) {
        printRequestMetadata(requestMetadata);
      }
    } catch (InvalidProtocolBufferException e) {
      System.out.println("  UNKNOWN TYPE: " + e.getMessage());
    }
    if (operation.getDone()) {
      switch (operation.getResultCase()) {
        case RESPONSE:
          System.out.println("Response:");
          try {
            printExecuteResponse(operation.getResponse().unpack(ExecuteResponse.class));
          } catch (InvalidProtocolBufferException e) {
            System.out.println("  UNKNOWN RESPONSE TYPE: " + operation.getResponse());
          }
          break;
        case ERROR:
          System.out.println("Error: " + Code.forNumber(operation.getError().getCode()));
          break;
        default:
          System.out.println("  UNKNOWN RESULT!");
          break;
      }
    }
  }

  private static void watchOperation(Instance instance, String operationName)
      throws InterruptedException {
    try {
      instance
          .watchOperation(
              operationName,
              (operation) -> {
                if (operation == null) {
                  throw Status.NOT_FOUND.asRuntimeException();
                }
                printOperation(operation);
              })
          .get();
    } catch (ExecutionException e) {
      e.getCause().printStackTrace();
    }
  }

  static int deadlineSecondsForType(String type) {
    if (type.equals("Watch") || type.equals("Execute")) {
      return 60 * 60 * 24;
    }
    return 10;
  }

  private static void getWorkerProfile(Instance instance) {
    WorkerProfileMessage response = null;
    try {
      response = instance.getWorkerProfile();
    } catch (StatusRuntimeException e) {
      System.out.println(e.getMessage());
    }

    System.out.println("Current Entry Count: " + response.getCASEntryCount());
    System.out.println("Current DirectoryEntry Count: " + response.getCASDirectoryEntryCount());
    System.out.println(
        "Current ContainedDirectories total: " + response.getEntryContainingDirectoriesCount());
    System.out.println(
        "Current ContainedDirectories Max of single Entry: "
            + response.getEntryContainingDirectoriesMax());
    System.out.println("Number of Evicted Entries: " + response.getCASEvictedEntryCount());
    System.out.println("Total size of Evicted Entries: " + response.getCASEvictedEntrySize());
    System.out.println(
        "Slots usage/configured in InputFetchStage: "
            + response.getInputFetchStageSlotsUsedOverConfigured());
    System.out.println(
        "Slots usage/configured in ExecuteActionStage: "
            + response.getExecuteActionStageSlotsUsedOverConfigured());
    System.out.println(
        "Number of Operations completed since last profile: " + response.getWorkerThroughput());

    OperationTimesBetweenStages times = response.getTimes();
    String format = "%30s -> %30s : %.2f ms";
    System.out.println(
<<<<<<< HEAD
        String.format("Queued -> MatchStage: %.2f milliseconds", times.getQueuedToMatchStage()));
    System.out.println(
        String.format(
            "MatchStage -> InputFetchStage start: %.2f milliseconds",
            times.getMatchStageToInputFetchStageStart()));
    System.out.println(
        String.format(
            "InputFetchStage: %.2f millisecond",
            times.getInputFetchStageStartToInputFetchStageCompleted()));
    System.out.println(
        String.format(
            "InputFetchStage -> ExecutionStage: %.2f millisecond",
            times.getInputFetchStageCompletedToExecutionStageStart()));
    System.out.println(
        String.format(
            "ExecutionStage: %.2f millisecond",
            times.getExecutionStageStartToExecutionStageCompleted()));
    System.out.println(
        String.format(
            "ExecutionStage -> ReportResultStage: %.2f millisecond",
            times.getExecutionStageCompletedToOutputUploadStart()));
    System.out.println(
        String.format(
            "OutputUploadStage: %.2f millisecond",
=======
        String.format(format, "Queued", "MatchStage", times.getQueuedToMatchStage()));
    System.out.println(
        String.format(
            format,
            "MatchStage",
            "InputFetchStage start",
            times.getMatchStageToInputFetchStageStart()));
    System.out.println(
        String.format(
            format,
            "InputFetchStage Start",
            "InputFetchStage Completed",
            times.getInputFetchStageStartToInputFetchStageCompleted()));
    System.out.println(
        String.format(
            format,
            "InputFetchStage Completed",
            "ExecutionStage Start",
            times.getInputFetchStageCompletedToExecutionStageStart()));
    System.out.println(
        String.format(
            format,
            "ExecutionStage Start",
            "ExecutionStage Completed",
            times.getExecutionStageStartToExecutionStageCompleted()));
    System.out.println(
        String.format(
            format,
            "ExecutionStage Completed",
            "ReportResultStage Started",
            times.getExecutionStageCompletedToOutputUploadStart()));
    System.out.println(
        String.format(
            format,
            "OutputUploadStage Started",
            "OutputUploadStage Completed",
>>>>>>> 595dcd34
            times.getOutputUploadStartToOutputUploadCompleted()));
  }

  public static void main(String[] args) throws Exception {
    String host = args[0];
    String instanceName = args[1];
    DigestUtil digestUtil = DigestUtil.forHash(args[2]);
    String type = args[3];

    ScheduledExecutorService service = newSingleThreadScheduledExecutor();
    Context.CancellableContext ctx =
        Context.current()
            .withDeadlineAfter(deadlineSecondsForType(type), TimeUnit.SECONDS, service);
    Context prevContext = ctx.attach();
    try {
      cancellableMain(host, instanceName, digestUtil, type, args);
    } finally {
      ctx.cancel(null);
      ctx.detach(prevContext);
      if (!shutdownAndAwaitTermination(service, 1, TimeUnit.SECONDS)) {
        throw new RuntimeException("could not shut down service");
      }
    }
  }

  static void cancellableMain(
      String host, String instanceName, DigestUtil digestUtil, String type, String[] args)
      throws Exception {
    ManagedChannel channel = createChannel(host);
    Instance instance =
        new StubInstance(instanceName, "bf-cat", digestUtil, channel, 10, TimeUnit.SECONDS);
    try {
      instanceMain(instance, type, args);
    } finally {
      instance.stop();
    }
  }

  static void instanceMain(Instance instance, String type, String[] args) throws Exception {
    if (type.equals("WorkerProfile")) {
      getWorkerProfile(instance);
    }
    if (type.equals("Capabilities")) {
      ServerCapabilities capabilities = instance.getCapabilities();
      printCapabilities(capabilities);
    }
    if (type.equals("Operations") && args.length == 4) {
      System.out.println("Listing Operations");
      listOperations(instance);
    }
    if (type.equals("OperationsStatus") && args.length == 4) {
      System.out.println(instance.operationsStatus());
    }
    // should do something to match caps against requested digests
    if (type.equals("Missing")) {
      ImmutableList.Builder<Digest> digests = ImmutableList.builder();
      for (int i = 4; i < args.length; i++) {
        digests.add(DigestUtil.parseDigest(args[i]));
      }
      printFindMissing(instance, digests.build());
    } else {
      for (int i = 4; i < args.length; i++) {
        if (type.equals("Operation")) {
          printOperation(instance.getOperation(args[i]));
        } else if (type.equals("Watch")) {
          watchOperation(instance, args[i]);
        } else {
          Digest blobDigest = DigestUtil.parseDigest(args[i]);
          if (type.equals("ActionResult")) {
            printActionResult(
                instance
                    .getActionResult(
                        DigestUtil.asActionKey(blobDigest), RequestMetadata.getDefaultInstance())
                    .get(),
                0);
          } else if (type.equals("DirectoryTree")) {
            printDirectoryTree(instance, blobDigest);
          } else if (type.equals("TreeLayout")) {
            Tree tree = fetchTree(instance, blobDigest);
            printTreeLayout(DigestUtil.proxyDirectoriesIndex(tree.getDirectories()), blobDigest);
          } else {
            if (type.equals("File")) {
              try (InputStream in =
                  instance.newBlobInput(
                      blobDigest, 0, 60, TimeUnit.SECONDS, RequestMetadata.getDefaultInstance())) {
                ByteStreams.copy(in, System.out);
              }
            } else {
              ByteString blob = getBlob(instance, blobDigest, RequestMetadata.getDefaultInstance());
              if (type.equals("Action")) {
                printAction(blob);
              } else if (type.equals("QueuedOperation")) {
                printQueuedOperation(blob, instance.getDigestUtil());
              } else if (type.equals("DumpQueuedOperation")) {
                dumpQueuedOperation(blob, instance.getDigestUtil());
              } else if (type.equals("REDirectoryTree")) {
                printREDirectoryTree(
                    instance.getDigestUtil(), build.bazel.remote.execution.v2.Tree.parseFrom(blob));
              } else if (type.equals("RETreeLayout")) {
                printRETreeLayout(
                    instance.getDigestUtil(), build.bazel.remote.execution.v2.Tree.parseFrom(blob));
              } else if (type.equals("Command")) {
                printCommand(blob);
              } else if (type.equals("Directory")) {
                printDirectory(blob);
              } else {
                System.err.println("Unknown type: " + type);
              }
            }
          }
        }
      }
    }
  }
}<|MERGE_RESOLUTION|>--- conflicted
+++ resolved
@@ -634,34 +634,8 @@
         "Number of Operations completed since last profile: " + response.getWorkerThroughput());
 
     OperationTimesBetweenStages times = response.getTimes();
-    String format = "%30s -> %30s : %.2f ms";
-    System.out.println(
-<<<<<<< HEAD
-        String.format("Queued -> MatchStage: %.2f milliseconds", times.getQueuedToMatchStage()));
-    System.out.println(
-        String.format(
-            "MatchStage -> InputFetchStage start: %.2f milliseconds",
-            times.getMatchStageToInputFetchStageStart()));
-    System.out.println(
-        String.format(
-            "InputFetchStage: %.2f millisecond",
-            times.getInputFetchStageStartToInputFetchStageCompleted()));
-    System.out.println(
-        String.format(
-            "InputFetchStage -> ExecutionStage: %.2f millisecond",
-            times.getInputFetchStageCompletedToExecutionStageStart()));
-    System.out.println(
-        String.format(
-            "ExecutionStage: %.2f millisecond",
-            times.getExecutionStageStartToExecutionStageCompleted()));
-    System.out.println(
-        String.format(
-            "ExecutionStage -> ReportResultStage: %.2f millisecond",
-            times.getExecutionStageCompletedToOutputUploadStart()));
-    System.out.println(
-        String.format(
-            "OutputUploadStage: %.2f millisecond",
-=======
+    String format = "%-28s -> %-28s : %.2f ms";
+    System.out.println(
         String.format(format, "Queued", "MatchStage", times.getQueuedToMatchStage()));
     System.out.println(
         String.format(
@@ -698,7 +672,6 @@
             format,
             "OutputUploadStage Started",
             "OutputUploadStage Completed",
->>>>>>> 595dcd34
             times.getOutputUploadStartToOutputUploadCompleted()));
   }
 
