// Copyright 2017 The Bazel Authors. All rights reserved.
//
// Licensed under the Apache License, Version 2.0 (the "License");
// you may not use this file except in compliance with the License.
// You may obtain a copy of the License at
//
//    http://www.apache.org/licenses/LICENSE-2.0
//
// Unless required by applicable law or agreed to in writing, software
// distributed under the License is distributed on an "AS IS" BASIS,
// WITHOUT WARRANTIES OR CONDITIONS OF ANY KIND, either express or implied.
// See the License for the specific language governing permissions and
// limitations under the License.

package build.buildfarm.instance;

import static com.google.common.util.concurrent.Futures.immediateFailedFuture;
import static com.google.common.util.concurrent.Futures.immediateFuture;
import static com.google.common.util.concurrent.Futures.transform;
import static com.google.common.util.concurrent.Futures.transformAsync;
import static com.google.common.util.concurrent.Futures.allAsList;
import static com.google.common.util.concurrent.MoreExecutors.newDirectExecutorService;
import static com.google.common.util.concurrent.MoreExecutors.listeningDecorator;
import static java.lang.String.format;
import static java.util.logging.Level.SEVERE;
import static java.util.concurrent.TimeUnit.SECONDS;

import build.bazel.remote.execution.v2.Action;
import build.bazel.remote.execution.v2.ActionResult;
import build.bazel.remote.execution.v2.ActionCacheUpdateCapabilities;
import build.bazel.remote.execution.v2.BatchReadBlobsResponse.Response;
import build.bazel.remote.execution.v2.CacheCapabilities;
import build.bazel.remote.execution.v2.CacheCapabilities.SymlinkAbsolutePathStrategy;
import build.bazel.remote.execution.v2.Command;
import build.bazel.remote.execution.v2.Digest;
import build.bazel.remote.execution.v2.Directory;
import build.bazel.remote.execution.v2.DirectoryNode;
import build.bazel.remote.execution.v2.ExecuteOperationMetadata;
import build.bazel.remote.execution.v2.ExecuteOperationMetadata.Stage;
import build.bazel.remote.execution.v2.ExecuteResponse;
import build.bazel.remote.execution.v2.ExecutionCapabilities;
import build.bazel.remote.execution.v2.ExecutionPolicy;
import build.bazel.remote.execution.v2.FileNode;
import build.bazel.remote.execution.v2.RequestMetadata;
import build.bazel.remote.execution.v2.ResultsCachePolicy;
import build.bazel.remote.execution.v2.ServerCapabilities;
import build.buildfarm.v1test.CompletedOperationMetadata;
import build.buildfarm.v1test.ExecutingOperationMetadata;
import build.buildfarm.v1test.QueuedOperation;
import build.buildfarm.v1test.QueuedOperationMetadata;
import build.buildfarm.ac.ActionCache;
import build.buildfarm.cas.ContentAddressableStorage;
import build.buildfarm.cas.ContentAddressableStorage.Blob;
import build.buildfarm.common.DigestUtil;
import build.buildfarm.common.DigestUtil.ActionKey;
import build.buildfarm.common.TokenizableIterator;
import build.buildfarm.common.TreeIterator.DirectoryEntry;
<<<<<<< HEAD
import build.buildfarm.common.Watcher;
=======
import build.buildfarm.common.Write;
>>>>>>> 594d4fac
import com.google.common.annotations.VisibleForTesting;
import com.google.common.base.Preconditions;
import com.google.common.collect.ImmutableList;
import com.google.common.collect.ImmutableMap;
import com.google.common.collect.ImmutableSet;
import com.google.common.collect.Iterables;
import com.google.common.collect.Sets;
<<<<<<< HEAD
import com.google.common.util.concurrent.FutureCallback;
import com.google.common.util.concurrent.Futures;
import com.google.common.util.concurrent.ListenableFuture;
import com.google.common.util.concurrent.ListeningExecutorService;
import com.google.common.util.concurrent.SettableFuture;
import com.google.common.util.concurrent.UncheckedExecutionException;
=======
import com.google.common.util.concurrent.ListenableFuture;
>>>>>>> 594d4fac
import com.google.longrunning.Operation;
import com.google.protobuf.Any;
import com.google.protobuf.ByteString;
import com.google.protobuf.InvalidProtocolBufferException;
import com.google.protobuf.Parser;
import com.google.rpc.Code;
import com.google.rpc.PreconditionFailure;
import com.google.rpc.PreconditionFailure.Violation;
import io.grpc.Status;
import io.grpc.stub.StreamObserver;
import io.grpc.StatusException;
import io.grpc.protobuf.StatusProto;
import java.io.IOException;
<<<<<<< HEAD
=======
import java.io.InputStream;
>>>>>>> 594d4fac
import java.util.HashSet;
import java.util.List;
import java.util.Map;
import java.util.Set;
import java.util.Stack;
<<<<<<< HEAD
import java.util.concurrent.ExecutionException;
import java.util.concurrent.Executor;
import java.util.concurrent.ExecutorService;
import java.util.concurrent.TimeoutException;
import java.util.function.Supplier;
=======
import java.util.UUID;
import java.util.function.Predicate;
>>>>>>> 594d4fac
import java.util.logging.Logger;
import javax.annotation.Nullable;

public abstract class AbstractServerInstance implements Instance {
  private static final Logger logger = Logger.getLogger(AbstractServerInstance.class.getName());

  private final String name;
  protected final ContentAddressableStorage contentAddressableStorage;
  protected final ActionCache actionCache;
  protected final OperationsMap outstandingOperations;
  protected final OperationsMap completedOperations;
  protected final Map<Digest, ByteString> activeBlobWrites;
  protected final DigestUtil digestUtil;

  private static int VALIDATE_TIMEOUT_SECONDS = 30;

  public static final String ACTION_INPUT_ROOT_DIRECTORY_PATH = "";

  public static final String DUPLICATE_DIRENT =
      "One of the input `Directory` has multiple entries with the same file name. This will also"
          + " occur if the worker filesystem considers two names to be the same, such as two names"
          + " that vary only by case on a case-insensitive filesystem, or two names with the same"
          + " normalized form on a filesystem that performs Unicode normalization on filenames.";

  public static final String DIRECTORY_NOT_SORTED =
      "The files in an input `Directory` are not correctly sorted by `name`.";

  public static final String DIRECTORY_CYCLE_DETECTED =
      "The input file tree contains a cycle (a `Directory` which, directly or indirectly,"
          + " contains itself).";

  public static final String DUPLICATE_ENVIRONMENT_VARIABLE =
      "The `Command`'s `environment_variables` contain a duplicate entry. On systems where"
          + " environment variables may consider two different names to be the same, such as if"
          + " environment variables are case-insensitive, this may also occur if two equivalent"
          + " environment variables appear.";

  public static final String ENVIRONMENT_VARIABLES_NOT_SORTED =
      "The `Command`'s `environment_variables` are not correctly sorted by `name`.";

  public static final String MISSING_INPUT =
      "A requested input (or the `Action` or its `Command`) was not found in the CAS.";

  public static final String MISSING_ACTION = "The action was not found in the CAS.";

  public static final String MISSING_COMMAND = "The command was not found in the CAS.";

  public static final String INVALID_DIGEST = "A `Digest` in the input tree is invalid.";

  public static final String INVALID_ACTION = "The `Action` was invalid.";

  public static final String INVALID_COMMAND = "The `Command` of the `Action` was invalid.";

  private static final String INVALID_FILE_NAME =
      "One of the input `PathNode`s has an invalid name, such as a name containing a `/` character"
          + " or another character which cannot be used in a file's name on the filesystem of the"
          + " worker.";

  private static final String OUTPUT_FILE_DIRECTORY_COLLISION =
      "An output file has the same path as an output directory";

  private static final String OUTPUT_FILE_IS_INPUT_DIRECTORY =
      "An output file has the same path as an input directory";

  private static final String OUTPUT_DIRECTORY_IS_INPUT_FILE =
      "An output directory has the same path as an input file";

  public static final String OUTPUT_FILE_IS_OUTPUT_ANCESTOR =
      "An output file is an ancestor to another output";

  public static final String OUTPUT_DIRECTORY_IS_OUTPUT_ANCESTOR =
      "An output directory is an ancestor to another output";

  public static final String VIOLATION_TYPE_MISSING = "MISSING";

  public static final String VIOLATION_TYPE_INVALID = "INVALID";

  public AbstractServerInstance(
      String name,
      DigestUtil digestUtil,
      ContentAddressableStorage contentAddressableStorage,
      ActionCache actionCache,
      OperationsMap outstandingOperations,
      OperationsMap completedOperations,
      Map<Digest, ByteString> activeBlobWrites) {
    this.name = name;
    this.digestUtil = digestUtil;
    this.contentAddressableStorage = contentAddressableStorage;
    this.actionCache = actionCache;
    this.outstandingOperations = outstandingOperations;
    this.completedOperations = completedOperations;
    this.activeBlobWrites = activeBlobWrites;
  }

  @Override
  public void start() { }

  @Override
  public void stop() throws InterruptedException { }

  @Override
  public String getName() {
    return name;
  }

  @Override
  public DigestUtil getDigestUtil() {
    return digestUtil;
  }

  @Override
  public ActionResult getActionResult(ActionKey actionKey) {
    return actionCache.get(actionKey);
  }

  @Override
  public void putActionResult(ActionKey actionKey, ActionResult actionResult) throws InterruptedException {
    if (actionResult.getExitCode() == 0) {
      actionCache.put(actionKey, actionResult);
    }
  }

  @Override
  public String getBlobName(Digest blobDigest) {
    return String.format(
        "%s/blobs/%s",
        getName(),
        DigestUtil.toString(blobDigest));
  }

<<<<<<< HEAD
  public final ByteString getBlob(Digest blobDigest) throws InterruptedException {
=======
  @Override
  public InputStream newBlobInput(Digest digest, long offset) throws IOException {
    return contentAddressableStorage.newInput(digest, offset);
  }

  @Override
  public Write getBlobWrite(Digest digest, UUID uuid) {
    return contentAddressableStorage.getWrite(digest, uuid);
  }

  @Override
  public ListenableFuture<Iterable<Response>> getAllBlobsFuture(Iterable<Digest> digests) {
    return contentAddressableStorage.getAllFuture(digests);
  }

  @Override
  public final ByteString getBlob(Digest blobDigest) {
>>>>>>> 594d4fac
    return getBlob(blobDigest, 0, 0);
  }

  public ByteString getBlob(Digest blobDigest, long offset, long limit)
      throws IndexOutOfBoundsException, InterruptedException {
    if (blobDigest.getSizeBytes() == 0) {
      if (offset == 0 && limit >= 0) {
        return ByteString.EMPTY;
      } else {
        throw new IndexOutOfBoundsException();
      }
    }

    Blob blob = contentAddressableStorage.get(blobDigest);

    if (blob == null) {
      return null;
    }

    if (offset < 0
        || (blob.isEmpty() && offset > 0)
        || (!blob.isEmpty() && offset >= blob.size())
        || limit < 0) {
      throw new IndexOutOfBoundsException();
    }

    long endIndex = offset + (limit > 0 ? limit : (blob.size() - offset));

    return blob.getData().substring(
        (int) offset, (int) (endIndex > blob.size() ? blob.size() : endIndex));
  }

  protected ListenableFuture<ByteString> getBlobFuture(Digest blobDigest) {
    return getBlobFuture(blobDigest, /* offset=*/ 0, /* limit=*/ 0);
  }

  protected ListenableFuture<ByteString> getBlobFuture(Digest blobDigest, long offset, long limit) {
    SettableFuture<ByteString> future = SettableFuture.create();
    getBlob(blobDigest, offset, limit, new StreamObserver<ByteString>() {
      ByteString content = ByteString.EMPTY;

      @Override
      public void onNext(ByteString chunk) {
        content = content.concat(chunk);
      }

      @Override
      public void onCompleted() {
        future.set(content);
      }

      @Override
      public void onError(Throwable t) {
        future.setException(t);
      }
    });
    return future;
  }

  @Override
  public void getBlob(Digest blobDigest, long offset, long limit, StreamObserver<ByteString> blobObserver) {
    try {
      ByteString blob = getBlob(blobDigest, offset, limit);
      if (blob == null) {
        blobObserver.onError(Status.NOT_FOUND.asException());
      } else {
        blobObserver.onNext(blob);
        blobObserver.onCompleted();
      }
    } catch (InterruptedException e) {
      blobObserver.onError(e);
    }
  }

  @Override
<<<<<<< HEAD
  public ChunkObserver getWriteBlobObserver(Digest blobDigest) {
    // what should the locking semantics be here??
    activeBlobWrites.putIfAbsent(blobDigest, ByteString.EMPTY);
    return new ChunkObserver() {
      SettableFuture<Long> committedFuture = SettableFuture.create();

      @Override
      public long getCommittedSize() {
        return activeBlobWrites.get(blobDigest).size();
      }

      @Override
      public ListenableFuture<Long> getCommittedFuture() {
        return committedFuture;
      }

      @Override
      public void reset() {
        activeBlobWrites.put(blobDigest, ByteString.EMPTY);
      }

      @Override
      public void onNext(ByteString chunk) {
        activeBlobWrites.put(blobDigest, activeBlobWrites.get(blobDigest).concat(chunk));
      }

      @Override
      public void onError(Throwable t) {
        activeBlobWrites.remove(blobDigest);
        committedFuture.setException(t);
      }

      @Override
      public void onCompleted() {
        ByteString content = activeBlobWrites.get(blobDigest);
        // yup, redundant, need to compute this inline
        Preconditions.checkState(digestUtil.compute(content).equals(blobDigest));
        try {
          if (content.size() != 0) {
            Blob blob = new Blob(content, digestUtil);
            contentAddressableStorage.put(blob);
          }
          committedFuture.set((long) content.size());
        } catch (Throwable t) {
          committedFuture.setException(t);
        }
        activeBlobWrites.remove(blobDigest);
      }
    };
=======
  public boolean containsBlob(Digest digest) {
    return contentAddressableStorage.contains(digest);
  }

  @Override
  public Iterable<Digest> putAllBlobs(Iterable<ByteString> blobs)
      throws InterruptedException {
    ImmutableList.Builder<Digest> blobDigestsBuilder =
        new ImmutableList.Builder<Digest>();
    for (ByteString blob : blobs) {
      blobDigestsBuilder.add(putBlob(blob));
    }
    return blobDigestsBuilder.build();
>>>>>>> 594d4fac
  }

  @Override
  public ChunkObserver getWriteOperationStreamObserver(String operationStream) {
    throw new UnsupportedOperationException();
  }

  @Override
  public ListenableFuture<Iterable<Digest>> findMissingBlobs(Iterable<Digest> digests, Executor executor) {
    try {
      return immediateFuture(contentAddressableStorage.findMissingBlobs(digests));
    } catch (InterruptedException e) {
      return immediateFailedFuture(e);
    }
  }

  protected abstract int getTreeDefaultPageSize();
  protected abstract int getTreeMaxPageSize();

  protected abstract TokenizableIterator<DirectoryEntry> createTreeIterator(
      String reason, Digest rootDigest, String pageToken);

  @Override
  public String getTree(
      Digest rootDigest, int pageSize, String pageToken,
      ImmutableList.Builder<Directory> directories) {
    if (pageSize == 0) {
      pageSize = getTreeDefaultPageSize();
    }
    if (pageSize >= 0 && pageSize > getTreeMaxPageSize()) {
      pageSize = getTreeMaxPageSize();
    }

    TokenizableIterator<DirectoryEntry> iter =
        createTreeIterator("getTree", rootDigest, pageToken);

    while (iter.hasNext() && pageSize != 0) {
      Directory directory = iter.next().getDirectory();
      // If part of the tree is missing from the CAS, the server will return the
      // portion present and omit the rest.
      if (directory != null) {
        directories.add(directory);
        if (pageSize > 0) {
          pageSize--;
        }
      }
    }
    return iter.toNextPageToken();
  }

  protected String createOperationName(String id) {
    return getName() + "/operations/" + id;
  }

  protected abstract Operation createOperation(ActionKey actionKey);

  // called when an operation will be queued for execution
  protected void onQueue(Operation operation, Action action) throws IOException, InterruptedException, StatusException {
  }

  private static void stringsUniqueAndSortedPrecondition(
      Iterable<String> strings,
      String duplicateViolationMessage,
      String unsortedViolationMessage,
      PreconditionFailure.Builder preconditionFailure) {
    String lastString = "";
    for (String string : strings) {
      int direction = lastString.compareTo(string);
      if (direction == 0) {
        preconditionFailure.addViolationsBuilder()
            .setType(VIOLATION_TYPE_INVALID)
            .setSubject(string)
            .setDescription(duplicateViolationMessage);
      }
      if (direction > 0) {
        preconditionFailure.addViolationsBuilder()
            .setType(VIOLATION_TYPE_INVALID)
            .setSubject(lastString + " > " + string)
            .setDescription(unsortedViolationMessage);
      }
    }
  }

  private static void filesUniqueAndSortedPrecondition(
      Iterable<String> files,
      PreconditionFailure.Builder preconditionFailure) {
    stringsUniqueAndSortedPrecondition(
        files,
        DUPLICATE_DIRENT,
        DIRECTORY_NOT_SORTED,
        preconditionFailure);
  }

  private static void environmentVariablesUniqueAndSortedPrecondition(
      Iterable<Command.EnvironmentVariable> environmentVariables,
      PreconditionFailure.Builder preconditionFailure) {
    stringsUniqueAndSortedPrecondition(
        Iterables.transform(
            environmentVariables,
            environmentVariable -> environmentVariable.getName()),
        DUPLICATE_ENVIRONMENT_VARIABLE,
        ENVIRONMENT_VARIABLES_NOT_SORTED,
        preconditionFailure);
  }

  private static void enumerateActionInputDirectory(
      String directoryPath,
      Directory directory,
      Map<Digest, Directory> directoriesIndex,
      ImmutableSet.Builder<String> inputFiles,
      ImmutableSet.Builder<String> inputDirectories) {
    for (FileNode fileNode : directory.getFilesList()) {
      String fileName = fileNode.getName();
      String filePath = directoryPath.isEmpty() ? fileName : (directoryPath + "/" + fileName);
      inputFiles.add(filePath);
    }
    for (DirectoryNode directoryNode : directory.getDirectoriesList()) {
      String directoryName = directoryNode.getName();

      Digest directoryDigest = directoryNode.getDigest();
      String subDirectoryPath = directoryPath.isEmpty()
          ? directoryName
          : (directoryPath + "/" + directoryName);
      inputDirectories.add(subDirectoryPath);
      enumerateActionInputDirectory(
          subDirectoryPath,
          directoriesIndex.get(directoryDigest),
          directoriesIndex,
          inputFiles,
          inputDirectories);
    }
  }

  @VisibleForTesting
  public static void validateActionInputDirectory(
      String directoryPath,
      Directory directory,
      Stack<Digest> pathDigests,
      Set<Digest> visited,
      Map<Digest, Directory> directoriesIndex,
      ImmutableSet.Builder<String> inputFiles,
      ImmutableSet.Builder<String> inputDirectories,
      ImmutableSet.Builder<Digest> inputDigests,
      PreconditionFailure.Builder preconditionFailure) {
    Set<String> entryNames = new HashSet<>();

    String lastFileName = "";
    for (FileNode fileNode : directory.getFilesList()) {
      String fileName = fileNode.getName();
      if (entryNames.contains(fileName)) {
        preconditionFailure.addViolationsBuilder()
            .setType(VIOLATION_TYPE_INVALID)
            .setSubject("/" + directoryPath + ": " + fileName)
            .setDescription(DUPLICATE_DIRENT);
      } else if (lastFileName.compareTo(fileName) > 0) {
        preconditionFailure.addViolationsBuilder()
            .setType(VIOLATION_TYPE_INVALID)
            .setSubject("/" + directoryPath + ": " + lastFileName + " > " + fileName)
            .setDescription(DIRECTORY_NOT_SORTED);
      }
      /* FIXME serverside validity check? regex?
      Preconditions.checkState(
          fileName.isValidFilename(),
          INVALID_FILE_NAME);
      */
      lastFileName = fileName;
      entryNames.add(fileName);

      inputDigests.add(fileNode.getDigest());
      String filePath = directoryPath.isEmpty() ? fileName : (directoryPath + "/" + fileName);
      inputFiles.add(filePath);
    }
    String lastDirectoryName = "";
    for (DirectoryNode directoryNode : directory.getDirectoriesList()) {
      String directoryName = directoryNode.getName();

      if (entryNames.contains(directoryName)) {
        preconditionFailure.addViolationsBuilder()
            .setType(VIOLATION_TYPE_INVALID)
            .setSubject("/" + directoryPath + ": " + directoryName)
            .setDescription(DUPLICATE_DIRENT);
      } else if (lastDirectoryName.compareTo(directoryName) > 0) {
        preconditionFailure.addViolationsBuilder()
            .setType(VIOLATION_TYPE_INVALID)
            .setSubject("/" + directoryPath + ": " + lastDirectoryName + " > " + directoryName)
            .setDescription(DIRECTORY_NOT_SORTED);
      }
      /* FIXME serverside validity check? regex?
      Preconditions.checkState(
          directoryName.isValidFilename(),
          INVALID_FILE_NAME);
      */
      lastDirectoryName = directoryName;
      entryNames.add(directoryName);

      Digest directoryDigest = directoryNode.getDigest();
      if (pathDigests.contains(directoryDigest)) {
        preconditionFailure.addViolationsBuilder()
            .setType(VIOLATION_TYPE_INVALID)
            .setSubject(DIRECTORY_CYCLE_DETECTED)
            .setDescription("/" + directoryPath + ": " + directoryName);
      } else {
        String subDirectoryPath = directoryPath.isEmpty()
            ? directoryName
            : (directoryPath + "/" + directoryName);
        inputDirectories.add(subDirectoryPath);
        if (!visited.contains(directoryDigest)) {
          validateActionInputDirectoryDigest(
              subDirectoryPath,
              directoryDigest,
              pathDigests,
              visited,
              directoriesIndex,
              inputFiles,
              inputDirectories,
              inputDigests,
              preconditionFailure);
        } else {
          enumerateActionInputDirectory(
              subDirectoryPath,
              directoriesIndex.get(directoryDigest),
              directoriesIndex,
              inputFiles,
              inputDirectories);
        }
      }
    }
  }

  private static void validateActionInputDirectoryDigest(
      String directoryPath,
      Digest directoryDigest,
      Stack<Digest> pathDigests,
      Set<Digest> visited,
      Map<Digest, Directory> directoriesIndex,
      ImmutableSet.Builder<String> inputFiles,
      ImmutableSet.Builder<String> inputDirectories,
      ImmutableSet.Builder<Digest> inputDigests,
      PreconditionFailure.Builder preconditionFailure) {
    pathDigests.push(directoryDigest);
    final Directory directory;
    if (directoryDigest.getSizeBytes() == 0) {
      directory = Directory.getDefaultInstance();
    } else {
      directory = directoriesIndex.get(directoryDigest);
    }
    if (directory == null) {
      preconditionFailure.addViolationsBuilder()
          .setType(VIOLATION_TYPE_MISSING)
          .setSubject("blobs/" + DigestUtil.toString(directoryDigest))
          .setDescription("The directory `/" + directoryPath + "` was not found in the CAS.");
    } else {
      validateActionInputDirectory(
          directoryPath,
          directory,
          pathDigests,
          visited,
          directoriesIndex,
          inputFiles,
          inputDirectories,
          inputDigests,
          preconditionFailure);
    }
    pathDigests.pop();
    visited.add(directoryDigest);
  }

  protected ListenableFuture<Iterable<Directory>> getTreeDirectories(
      String reason,
      Digest inputRoot,
      ExecutorService service) {
    return listeningDecorator(service).submit(() -> {
      ImmutableList.Builder<Directory> directories = new ImmutableList.Builder<>();

      TokenizableIterator<DirectoryEntry> iterator = createTreeIterator(reason, inputRoot, /* pageToken=*/ "");
      while (iterator.hasNext()) {
        DirectoryEntry entry = iterator.next();
        Directory directory = entry.getDirectory();
        if (directory != null) {
          directories.add(directory);
        }
      }

      return directories.build();
    });
  }

  protected Map<Digest, Directory> createDirectoriesIndex(Iterable<Directory> directories) {
    Set<Digest> directoryDigests = Sets.newHashSet();
    ImmutableMap.Builder<Digest, Directory> directoriesIndex = ImmutableMap.builder();
    for (Directory directory : directories) {
      // double compute here...
      Digest directoryDigest = digestUtil.compute(directory);
      if (!directoryDigests.add(directoryDigest)) {
        continue;
      }
      directoriesIndex.put(directoryDigest, directory);
    }

    return directoriesIndex.build();
  }

  private void validateInputs(
      Iterable<Digest> inputDigests,
      PreconditionFailure.Builder preconditionFailure,
      Executor executor) throws StatusException, InterruptedException {
    ListenableFuture<Void> result = transform(
        findMissingBlobs(inputDigests, executor),
        (missingBlobDigests) -> {
          preconditionFailure.addAllViolations(
              Iterables.transform(
                  missingBlobDigests,
                  (digest) -> Violation.newBuilder()
                      .setType(VIOLATION_TYPE_MISSING)
                      .setSubject("blobs/" + DigestUtil.toString(digest))
                      .setDescription(MISSING_INPUT)
                      .build()));
          return null;
        },
        executor);
    try {
      result.get();
    } catch (ExecutionException e) {
      com.google.rpc.Status status = StatusProto.fromThrowable(e);
      if (status == null) {
        getLogger().log(SEVERE, "error during input validation", e);
        status = com.google.rpc.Status.newBuilder()
            .setCode(Status.fromThrowable(e).getCode().value())
            .build();
      }
      throw StatusProto.toStatusException(status);
    }
  }

  public static <V> V getUnchecked(ListenableFuture<V> future) throws InterruptedException {
    try {
      return future.get();
    } catch (ExecutionException e) {
      return null;
    }
  }

  @VisibleForTesting
  public static String invalidActionMessage(Digest actionDigest) {
    return String.format("Action %s is invalid", DigestUtil.toString(actionDigest));
  }

  protected QueuedOperation validateQueuedOperationAndInputs(
      Digest actionDigest,
      QueuedOperation queuedOperation,
      PreconditionFailure.Builder preconditionFailure,
      Executor executor) throws StatusException, InterruptedException {
    final ListenableFuture<Void> validatedFuture;
    if (!queuedOperation.hasAction()) {
      preconditionFailure.addViolationsBuilder()
          .setType(VIOLATION_TYPE_MISSING)
          .setSubject("blobs/" + DigestUtil.toString(actionDigest))
          .setDescription(MISSING_ACTION);
      validatedFuture = Futures.<Void>immediateFuture(null);
    } else {
      ImmutableSet.Builder<Digest> inputDigestsBuilder = ImmutableSet.builder();
      validateAction(
          queuedOperation.getAction(),
          queuedOperation.hasCommand() ? queuedOperation.getCommand() : null,
          queuedOperation.getDirectoriesList(),
          inputDigestsBuilder,
          preconditionFailure);
      validateInputs(
          inputDigestsBuilder.build(),
          preconditionFailure,
          executor);
    }
    checkPreconditionFailure(actionDigest, preconditionFailure.build());
    return queuedOperation;
  }

  private Action validateActionDigest(String operationName, Digest actionDigest)
      throws StatusException, InterruptedException {
    Action action = null;
    PreconditionFailure.Builder preconditionFailure =
        PreconditionFailure.newBuilder();
    ByteString actionBlob = null;
    if (actionDigest.getSizeBytes() != 0) {
      actionBlob = getBlob(actionDigest);
    }
    if (actionBlob == null) {
      preconditionFailure.addViolationsBuilder()
          .setType(VIOLATION_TYPE_MISSING)
          .setSubject("blobs/" + DigestUtil.toString(actionDigest))
          .setDescription(MISSING_ACTION);
    } else {
      try {
        action = Action.parseFrom(actionBlob);
      } catch (InvalidProtocolBufferException e) {
        preconditionFailure.addViolationsBuilder()
            .setType(VIOLATION_TYPE_INVALID)
            .setSubject(INVALID_ACTION)
            .setDescription("Action " + DigestUtil.toString(actionDigest));
      }
      if (action != null) {
        validateAction(operationName, action, preconditionFailure);
      }
    }
    checkPreconditionFailure(actionDigest, preconditionFailure.build());
    return action;
  }

  protected void validateAction(
      String operationName,
      Action action,
      PreconditionFailure.Builder preconditionFailure)
      throws InterruptedException, StatusException {
    ExecutorService service = newDirectExecutorService();
    ImmutableSet.Builder<Digest> inputDigestsBuilder = ImmutableSet.builder();
    validateAction(
        action,
        getUnchecked(expect(action.getCommandDigest(), Command.parser(), service)),
        getUnchecked(getTreeDirectories(operationName, action.getInputRootDigest(), service)),
        inputDigestsBuilder,
        preconditionFailure);
    validateInputs(
        inputDigestsBuilder.build(),
        preconditionFailure,
        service);
  }

  protected static void checkPreconditionFailure(
      Digest actionDigest,
      PreconditionFailure preconditionFailure)
      throws StatusException {
    if (preconditionFailure.getViolationsCount() != 0) {
      throw StatusProto.toStatusException(com.google.rpc.Status.newBuilder()
          .setCode(Code.FAILED_PRECONDITION.getNumber())
          .setMessage(invalidActionMessage(actionDigest))
          .addDetails(Any.pack(preconditionFailure))
          .build());
    }
  }

  protected void validateQueuedOperation(
      Digest actionDigest,
      QueuedOperation queuedOperation)
      throws StatusException {
    PreconditionFailure.Builder preconditionFailure = PreconditionFailure.newBuilder();
    Action action = queuedOperation.getAction();
    validateAction(
        action,
        queuedOperation.hasCommand() ? queuedOperation.getCommand() : null,
        queuedOperation.getDirectoriesList(),
        ImmutableSet.builder(),
        preconditionFailure);
    checkPreconditionFailure(actionDigest, preconditionFailure.build());
  }

  private void validateAction(
      Action action,
      @Nullable Command command,
      Iterable<Directory> directories,
      ImmutableSet.Builder<Digest> inputDigests,
      PreconditionFailure.Builder preconditionFailure) {
    Map<Digest, Directory> directoriesIndex = createDirectoriesIndex(directories);
    ImmutableSet.Builder<String> inputDirectoriesBuilder = ImmutableSet.builder();
    ImmutableSet.Builder<String> inputFilesBuilder = ImmutableSet.builder();

    inputDirectoriesBuilder.add(ACTION_INPUT_ROOT_DIRECTORY_PATH);
    validateActionInputDirectoryDigest(
        ACTION_INPUT_ROOT_DIRECTORY_PATH,
        action.getInputRootDigest(),
        new Stack<>(),
        new HashSet<>(),
        directoriesIndex,
        inputFilesBuilder,
        inputDirectoriesBuilder,
        inputDigests,
        preconditionFailure);

    if (command == null) {
      preconditionFailure.addViolationsBuilder()
          .setType(VIOLATION_TYPE_MISSING)
          .setSubject("blobs/" + DigestUtil.toString(action.getCommandDigest()))
          .setDescription(MISSING_COMMAND);
    } else {
      // FIXME should input/output collisions (through directories) be another
      // invalid action?
      filesUniqueAndSortedPrecondition(
          command.getOutputFilesList(), preconditionFailure);
      filesUniqueAndSortedPrecondition(
          command.getOutputDirectoriesList(), preconditionFailure);

      validateOutputs(
          inputFilesBuilder.build(),
          inputDirectoriesBuilder.build(),
          Sets.newHashSet(command.getOutputFilesList()),
          Sets.newHashSet(command.getOutputDirectoriesList()),
          preconditionFailure);

      environmentVariablesUniqueAndSortedPrecondition(
          command.getEnvironmentVariablesList(), preconditionFailure);
      if (command.getArgumentsList().isEmpty()) {
        preconditionFailure.addViolationsBuilder()
            .setType(VIOLATION_TYPE_INVALID)
            .setSubject(INVALID_COMMAND)
            .setDescription("argument list is empty");
      }
    }
  }

  @VisibleForTesting
  public static void validateOutputs(
      Set<String> inputFiles,
      Set<String> inputDirectories,
      Set<String> outputFiles,
      Set<String> outputDirectories,
      PreconditionFailure.Builder preconditionFailure) {
    Set<String> outputFilesAndDirectories = Sets.intersection(outputFiles, outputDirectories);
    if (!outputFilesAndDirectories.isEmpty()) {
      preconditionFailure.addViolationsBuilder()
          .setType(VIOLATION_TYPE_INVALID)
          .setSubject(OUTPUT_FILE_DIRECTORY_COLLISION)
          .setDescription(outputFilesAndDirectories.toString());
    }

    Set<String> parentsOfOutputs = new HashSet<>();

    // An output file cannot be a parent of another output file, be a child of a listed output directory, or have the same path as any of the listed output directories.
    for (String outputFile : outputFiles) {
      if (inputDirectories.contains(outputFile)) {
        preconditionFailure.addViolationsBuilder()
            .setType(VIOLATION_TYPE_INVALID)
            .setSubject(OUTPUT_FILE_IS_INPUT_DIRECTORY)
            .setDescription(outputFile);
      }
      String currentPath = outputFile;
      while (currentPath != "") {
        final String dirname;
        if (currentPath.contains("/")) {
          dirname = currentPath.substring(0, currentPath.lastIndexOf('/'));
        } else {
          dirname = "";
        }
        parentsOfOutputs.add(dirname);
        currentPath = dirname;
      }
    }

    // An output directory cannot be a parent of another output directory, be a parent of a listed output file, or have the same path as any of the listed output files.
    for (String outputDir : outputDirectories) {
      if (inputFiles.contains(outputDir)) {
        preconditionFailure.addViolationsBuilder()
            .setType(VIOLATION_TYPE_INVALID)
            .setSubject(outputDir)
            .setDescription(OUTPUT_DIRECTORY_IS_INPUT_FILE);
      }
      String currentPath = outputDir;
      while (currentPath != "") {
        final String dirname;
        if (currentPath.contains("/")) {
          dirname = currentPath.substring(0, currentPath.lastIndexOf('/'));
        } else {
          dirname = "";
        }
        parentsOfOutputs.add(dirname);
        currentPath = dirname;
      }
    }
    Set<String> outputFileAncestors = Sets.intersection(outputFiles, parentsOfOutputs);
    for (String outputFileAncestor : outputFileAncestors) {
      preconditionFailure.addViolationsBuilder()
          .setType(VIOLATION_TYPE_INVALID)
          .setSubject(outputFileAncestor)
          .setDescription(OUTPUT_FILE_IS_OUTPUT_ANCESTOR);
    }
    Set<String> outputDirectoryAncestors = Sets.intersection(outputDirectories, parentsOfOutputs);
    for (String outputDirectoryAncestor : outputDirectoryAncestors) {
      preconditionFailure.addViolationsBuilder()
          .setType(VIOLATION_TYPE_INVALID)
          .setSubject(outputDirectoryAncestor)
          .setDescription(OUTPUT_DIRECTORY_IS_OUTPUT_ANCESTOR);
    }
  }

  protected void logFailedStatus(Digest actionDigest, com.google.rpc.Status status) {
    String message = String.format(
        "%s: %s: %s\n",
        DigestUtil.toString(actionDigest),
        Code.forNumber(status.getCode()),
        status.getMessage());
    for (Any detail : status.getDetailsList()) {
      if (detail.is(PreconditionFailure.class)) {
        message += "  PreconditionFailure:\n";
        PreconditionFailure preconditionFailure;
        try {
          preconditionFailure = detail.unpack(PreconditionFailure.class);
          for (Violation violation : preconditionFailure.getViolationsList()) {
            message += String.format(
                "    Violation: %s %s: %s\n",
                violation.getType(),
                violation.getSubject(),
                violation.getDescription());
          }
        } catch (InvalidProtocolBufferException e) {
          message += "  " + e.getMessage();
        }
      } else {
        message += "  Unknown Detail\n";
      }
    }
    getLogger().info(message);
  }

  // this deserves a real async execute, but not now
  @Override
  public ListenableFuture<Void> execute(
      Digest actionDigest,
      boolean skipCacheLookup,
      ExecutionPolicy executionPolicy,
      ResultsCachePolicy resultsCachePolicy,
      RequestMetadata requestMetadata,
      Watcher watcher) throws InterruptedException {
    Action action;
    try {
      action = validateActionDigest("execute", actionDigest);
    } catch (StatusException e) {
      com.google.rpc.Status status = StatusProto.fromThrowable(e);
      if (status == null) {
        getLogger().log(SEVERE, "no rpc status from exception", e);
        status = com.google.rpc.Status.newBuilder()
            .setCode(Status.fromThrowable(e).getCode().value())
            .build();
      }
      logFailedStatus(actionDigest, status);
      Operation operation = Operation.newBuilder()
          .setDone(true)
          .setMetadata(Any.pack(ExecuteOperationMetadata.newBuilder()
              .setStage(Stage.COMPLETED)
              .build()))
          .setResponse(Any.pack(ExecuteResponse.newBuilder()
              .setStatus(status)
              .build()))
          .build();
      try {
        watcher.observe(operation);
      } catch (Throwable t) {
        return immediateFailedFuture(t);
      }
      return immediateFuture(null);
    }

    ActionKey actionKey = DigestUtil.asActionKey(actionDigest);
    Operation operation = createOperation(actionKey);

    getLogger().info(System.nanoTime() + ": Operation " + operation.getName() + " was created");

    getLogger().info(
        String.format(
            "%s::execute(%s): %s",
            getName(),
            DigestUtil.toString(actionDigest),
            operation.getName()));

    putOperation(operation);

    ListenableFuture<Void> watchFuture = watchOperation(operation.getName(), watcher);

    ExecuteOperationMetadata metadata =
        expectExecuteOperationMetadata(operation);

    Operation.Builder operationBuilder = operation.toBuilder();
    ActionResult actionResult = null;
    if (!skipCacheLookup) {
      metadata = metadata.toBuilder()
          .setStage(Stage.CACHE_CHECK)
          .build();
      putOperation(operationBuilder
          .setMetadata(Any.pack(metadata))
          .build());
      actionResult = getActionResult(actionKey);
    }

    if (actionResult != null) {
      metadata = metadata.toBuilder()
          .setStage(Stage.COMPLETED)
          .build();
      operationBuilder
          .setDone(true)
          .setResponse(Any.pack(ExecuteResponse.newBuilder()
              .setResult(actionResult)
              .setStatus(com.google.rpc.Status.newBuilder()
                  .setCode(Code.OK.getNumber())
                  .build())
              .setCachedResult(true)
              .build()));
    } else {
      try {
        onQueue(operation, action);
      } catch (IOException|StatusException e) {
        deleteOperation(operation.getName());
        throw Status.fromThrowable(e).asRuntimeException();
      } catch (InterruptedException e) {
        deleteOperation(operation.getName());
        Thread.currentThread().interrupt();
        throw Status.fromThrowable(e).asRuntimeException();
      }
      metadata = metadata.toBuilder()
          .setStage(Stage.QUEUED)
          .build();
    }

    operation = operationBuilder
        .setMetadata(Any.pack(metadata))
        .build();
    /* TODO record file count/size for matching purposes? */

    if (!operation.getDone()) {
      updateOperationWatchers(operation); // updates watchers initially for queued stage
    }
    putOperation(operation);
    return watchFuture;
  }

  protected static ExecuteOperationMetadata expectExecuteOperationMetadata(
      Operation operation) {
    if (operation.getMetadata().is(QueuedOperationMetadata.class)) {
      try {
        return operation.getMetadata().unpack(QueuedOperationMetadata.class).getExecuteOperationMetadata();
      } catch (InvalidProtocolBufferException e) {
        logger.log(SEVERE, format("invalid executing operation metadata %s", operation.getName()), e);
        return null;
      }
    }
    if (operation.getMetadata().is(ExecutingOperationMetadata.class)) {
      try {
        return operation.getMetadata().unpack(ExecutingOperationMetadata.class).getExecuteOperationMetadata();
      } catch (InvalidProtocolBufferException e) {
        logger.log(SEVERE, format("invalid executing operation metadata %s", operation.getName()), e);
        return null;
      }
    }
    if (operation.getMetadata().is(CompletedOperationMetadata.class)) {
      try {
        return operation.getMetadata().unpack(CompletedOperationMetadata.class).getExecuteOperationMetadata();
      } catch (InvalidProtocolBufferException e) {
        logger.log(SEVERE, format("invalid completed operation metadata %s", operation.getName()), e);
        return null;
      }
    }
    try {
      return operation.getMetadata().unpack(ExecuteOperationMetadata.class);
    } catch (InvalidProtocolBufferException e) {
      logger.log(SEVERE, format("invalid execute operation metadata %s", operation.getName()), e);
      return null;
    }
  }

  protected Action expectAction(Operation operation) throws InterruptedException {
    try {
      ExecuteOperationMetadata metadata = expectExecuteOperationMetadata(operation);
      if (metadata == null) {
        return null;
      }
      ByteString actionBlob = getBlob(metadata.getActionDigest());
      if (actionBlob != null) {
        return Action.parseFrom(actionBlob);
      }
    } catch (IOException e) {
      Status status = Status.fromThrowable(e);
      if (status.getCode() != io.grpc.Status.Code.NOT_FOUND) {
        getLogger().log(SEVERE, "error retrieving action", e);
      }
    }
    return null;
  }

  protected <T> ListenableFuture<T> expect(Digest digest, Parser<T> parser, Executor executor) {
    // FIXME find a way to make this a transform
    SettableFuture<T> future = SettableFuture.create();
    Futures.addCallback(
        getBlobFuture(digest),
        new FutureCallback<ByteString>() {
          @Override
          public void onSuccess(ByteString blob) {
            try {
              future.set(parser.parseFrom(blob));
            } catch (InvalidProtocolBufferException e) {
              future.setException(e);
            }
          }

          @Override
          public void onFailure(Throwable t) {
            future.setException(t);
          }
        },
        executor);
    return future;
  }

  protected static boolean isErrored(Operation operation) {
    return operation.getDone() &&
        operation.getResultCase() == Operation.ResultCase.RESPONSE &&
        operation.getResponse().is(ExecuteResponse.class) &&
        expectExecuteResponse(operation).getStatus().getCode() != Code.OK.getNumber();
  }

  private static boolean isStage(Operation operation, Stage stage) {
    ExecuteOperationMetadata metadata
        = expectExecuteOperationMetadata(operation);
    return metadata != null && metadata.getStage() == stage;
  }

  protected static boolean isUnknown(Operation operation) {
    return isStage(operation, Stage.UNKNOWN);
  }

  protected boolean isCancelled(Operation operation) {
    return operation.getDone() &&
        operation.getResultCase() == Operation.ResultCase.RESPONSE &&
        operation.getResponse().is(ExecuteResponse.class) &&
        expectExecuteResponse(operation).getStatus().getCode() == Code.CANCELLED.getNumber();
  }

  private static ExecuteResponse expectExecuteResponse(Operation operation) {
    try {
      return operation.getResponse().unpack(ExecuteResponse.class);
    } catch (InvalidProtocolBufferException e) {
      return null;
    }
  }

  protected static boolean isQueued(Operation operation) {
    return isStage(operation, Stage.QUEUED);
  }

  protected static boolean isExecuting(Operation operation) {
    return isStage(operation, Stage.EXECUTING);
  }

  protected static boolean isComplete(Operation operation) {
    return isStage(operation, Stage.COMPLETED);
  }

  protected abstract boolean matchOperation(Operation operation) throws InterruptedException;
  protected abstract void enqueueOperation(Operation operation);

  @Override
  public boolean putOperation(Operation operation) throws InterruptedException {
    String name = operation.getName();
    if (isCancelled(operation)) {
      if (outstandingOperations.remove(name) == null) {
        throw new IllegalStateException(
            String.format("Operation %s was not in outstandingOperations", name));
      }
      updateOperationWatchers(operation);
      return true;
    }
    if (isExecuting(operation) &&
        !outstandingOperations.contains(name)) {
      return false;
    }
    if (isQueued(operation)) {
      if (!matchOperation(operation)) {
        enqueueOperation(operation);
      }
    } else {
      updateOperationWatchers(operation);
    }
    return true;
  }

  /**
   * per-operation lock factory/indexer method
   * <p>
   * the lock retrieved for an operation will guard against races
   * during transfers/retrievals/removals
   */
  protected abstract Object operationLock(String operationName);

  protected void updateOperationWatchers(Operation operation) throws InterruptedException {
    if (operation.getDone()) {
      synchronized (operationLock(operation.getName())) {
        completedOperations.put(operation.getName(), operation);
        outstandingOperations.remove(operation.getName());
      }
    } else {
      outstandingOperations.put(operation.getName(), operation);
    }
  }

  @Override
  public Operation getOperation(String name) {
    synchronized (operationLock(name)) {
      Operation operation = completedOperations.get(name);
      if (operation == null) {
        operation = outstandingOperations.get(name);
      }
      return operation;
    }
  }

  protected abstract int getListOperationsDefaultPageSize();
  protected abstract int getListOperationsMaxPageSize();
  protected abstract TokenizableIterator<Operation> createOperationsIterator(String pageToken);

  @Override
  public String listOperations(
      int pageSize, String pageToken, String filter,
      ImmutableList.Builder<Operation> operations) {
    if (pageSize == 0) {
      pageSize = getListOperationsDefaultPageSize();
    } else if (getListOperationsMaxPageSize() > 0 &&
        pageSize > getListOperationsMaxPageSize()) {
      pageSize = getListOperationsMaxPageSize();
    }

    // FIXME filter?
    TokenizableIterator<Operation> iter = createOperationsIterator(pageToken);

    while (iter.hasNext() && pageSize != 0) {
      Operation operation = iter.next();
      operations.add(operation);
      if (pageSize > 0) {
        pageSize--;
      }
    }
    return iter.toNextPageToken();
  }

  @Override
  public void deleteOperation(String name) {
    synchronized (operationLock(name)) {
      Operation deletedOperation = completedOperations.remove(name);
      if (deletedOperation == null &&
          outstandingOperations.contains(name)) {
        throw new IllegalStateException();
      }
    }
  }

  @Override
  public void cancelOperation(String name) throws InterruptedException {
    Operation operation = getOperation(name);
    if (operation == null) {
      operation = Operation.newBuilder()
          .setName(name)
          .setMetadata(Any.pack(ExecuteOperationMetadata.getDefaultInstance()))
          .build();
    }
    errorOperation(operation, com.google.rpc.Status.newBuilder()
        .setCode(Code.CANCELLED.getNumber())
        .build());
  }

  @Override
  public boolean putAndValidateOperation(Operation operation) throws InterruptedException {
    if (isQueued(operation)) {
      return requeueOperation(operation);
    }
    return putOperation(operation);
  }

  @VisibleForTesting
  public boolean requeueOperation(Operation operation) throws InterruptedException {
    String name = operation.getName();
    ExecuteOperationMetadata metadata = expectExecuteOperationMetadata(operation);
    if (metadata == null) {
      // ensure that watchers are notified
      String message = String.format(
          "Operation %s does not contain ExecuteOperationMetadata",
          name);
      errorOperation(operation, com.google.rpc.Status.newBuilder()
          .setCode(Code.INTERNAL.getNumber())
          .setMessage(message)
          .build());
      return false;
    }

    if (metadata.getStage() != Stage.QUEUED) {
      // ensure that watchers are notified
      String message = String.format(
          "Operation %s stage is not QUEUED",
          name);
      errorOperation(operation, com.google.rpc.Status.newBuilder()
          .setCode(com.google.rpc.Code.INTERNAL.getNumber())
          .setMessage(message)
          .build());
      return false;
    }
    Digest actionDigest = metadata.getActionDigest();
    try {
      validateActionDigest(name, actionDigest);
    } catch (StatusException e) {
      com.google.rpc.Status status = StatusProto.fromThrowable(e);
      if (status == null) {
        getLogger().log(SEVERE, "no rpc status from exception", e);
        status = com.google.rpc.Status.newBuilder()
            .setCode(Status.fromThrowable(e).getCode().value())
            .build();
      }
      logFailedStatus(actionDigest, status);
      errorOperation(operation, status);
      return false;
    }

    getLogger().info(
        String.format(
            "%s::requeueOperation(%s): %s",
            getName(),
            DigestUtil.toString(actionDigest),
            name));

    return putOperation(operation);
  }

  protected void errorOperation(
      Operation operation,
      com.google.rpc.Status status) throws InterruptedException {
    if (operation.getDone()) {
      throw new IllegalStateException("Trying to error already completed operation [" + name + "]");
    }
    ExecuteOperationMetadata metadata = expectExecuteOperationMetadata(operation);
    if (metadata == null) {
      metadata = ExecuteOperationMetadata.getDefaultInstance();
    }
    putOperation(operation.toBuilder()
        .setDone(true)
        .setMetadata(Any.pack(metadata.toBuilder()
            .setStage(Stage.COMPLETED)
            .build()))
        .setResponse(Any.pack(ExecuteResponse.newBuilder()
            .setStatus(status)
            .build()))
        .build());
  }

  protected void expireOperation(Operation operation) throws InterruptedException {
    ActionResult actionResult = ActionResult.newBuilder()
        .setExitCode(-1)
        .setStderrRaw(ByteString.copyFromUtf8(
            "[BUILDFARM]: Action timed out with no response from worker"))
        .build();
    ExecuteResponse executeResponse = ExecuteResponse.newBuilder()
        .setResult(actionResult)
        .setStatus(com.google.rpc.Status.newBuilder()
            .setCode(Code.DEADLINE_EXCEEDED.getNumber()))
        .build();
    ExecuteOperationMetadata metadata = expectExecuteOperationMetadata(operation);
    if (metadata == null) {
      throw new IllegalStateException("Operation " + operation.getName() + " did not contain valid metadata");
    }
    metadata = metadata.toBuilder()
        .setStage(Stage.COMPLETED)
        .build();
    putOperation(operation.toBuilder()
        .setDone(true)
        .setMetadata(Any.pack(metadata))
        .setResponse(Any.pack(executeResponse))
        .build());
  }

  @Override
  public boolean pollOperation(String operationName, Stage stage) {
    if (stage != Stage.QUEUED && stage != Stage.EXECUTING) {
      return false;
    }
    Operation operation = getOperation(operationName);
    if (operation == null) {
      return false;
    }
    if (isCancelled(operation)) {
      return false;
    }
    ExecuteOperationMetadata metadata = expectExecuteOperationMetadata(operation);
    if (metadata == null) {
      return false;
    }
    // stage limitation to {QUEUED, EXECUTING} above is required
    if (metadata.getStage() != stage) {
      return false;
    }
    return true;
  }

  protected CacheCapabilities getCacheCapabilities() {
    return CacheCapabilities.newBuilder()
        .addDigestFunction(digestUtil.getDigestFunction())
        .setActionCacheUpdateCapabilities(ActionCacheUpdateCapabilities.newBuilder()
            .setUpdateEnabled(true))
        .setMaxBatchTotalSizeBytes(4 * 1024 * 1024)
        .setSymlinkAbsolutePathStrategy(SymlinkAbsolutePathStrategy.DISALLOWED)
        .build();
  }

  protected ExecutionCapabilities getExecutionCapabilities() {
    return ExecutionCapabilities.newBuilder()
        .setDigestFunction(digestUtil.getDigestFunction())
        .setExecEnabled(true)
        .build();
  }

  @Override
  public ServerCapabilities getCapabilities() {
    return ServerCapabilities.newBuilder()
        .setCacheCapabilities(getCacheCapabilities())
        .setExecutionCapabilities(getExecutionCapabilities())
        .build();
  }

  abstract protected Logger getLogger();
}<|MERGE_RESOLUTION|>--- conflicted
+++ resolved
@@ -14,6 +14,7 @@
 
 package build.buildfarm.instance;
 
+import static build.buildfarm.instance.Utils.putBlob;
 import static com.google.common.util.concurrent.Futures.immediateFailedFuture;
 import static com.google.common.util.concurrent.Futures.immediateFuture;
 import static com.google.common.util.concurrent.Futures.transform;
@@ -29,6 +30,7 @@
 import build.bazel.remote.execution.v2.ActionResult;
 import build.bazel.remote.execution.v2.ActionCacheUpdateCapabilities;
 import build.bazel.remote.execution.v2.BatchReadBlobsResponse.Response;
+import build.bazel.remote.execution.v2.BatchUpdateBlobsResponse;
 import build.bazel.remote.execution.v2.CacheCapabilities;
 import build.bazel.remote.execution.v2.CacheCapabilities.SymlinkAbsolutePathStrategy;
 import build.bazel.remote.execution.v2.Command;
@@ -55,11 +57,8 @@
 import build.buildfarm.common.DigestUtil.ActionKey;
 import build.buildfarm.common.TokenizableIterator;
 import build.buildfarm.common.TreeIterator.DirectoryEntry;
-<<<<<<< HEAD
 import build.buildfarm.common.Watcher;
-=======
 import build.buildfarm.common.Write;
->>>>>>> 594d4fac
 import com.google.common.annotations.VisibleForTesting;
 import com.google.common.base.Preconditions;
 import com.google.common.collect.ImmutableList;
@@ -67,16 +66,10 @@
 import com.google.common.collect.ImmutableSet;
 import com.google.common.collect.Iterables;
 import com.google.common.collect.Sets;
-<<<<<<< HEAD
 import com.google.common.util.concurrent.FutureCallback;
 import com.google.common.util.concurrent.Futures;
 import com.google.common.util.concurrent.ListenableFuture;
-import com.google.common.util.concurrent.ListeningExecutorService;
 import com.google.common.util.concurrent.SettableFuture;
-import com.google.common.util.concurrent.UncheckedExecutionException;
-=======
-import com.google.common.util.concurrent.ListenableFuture;
->>>>>>> 594d4fac
 import com.google.longrunning.Operation;
 import com.google.protobuf.Any;
 import com.google.protobuf.ByteString;
@@ -90,25 +83,16 @@
 import io.grpc.StatusException;
 import io.grpc.protobuf.StatusProto;
 import java.io.IOException;
-<<<<<<< HEAD
-=======
 import java.io.InputStream;
->>>>>>> 594d4fac
 import java.util.HashSet;
 import java.util.List;
 import java.util.Map;
 import java.util.Set;
 import java.util.Stack;
-<<<<<<< HEAD
+import java.util.UUID;
 import java.util.concurrent.ExecutionException;
 import java.util.concurrent.Executor;
 import java.util.concurrent.ExecutorService;
-import java.util.concurrent.TimeoutException;
-import java.util.function.Supplier;
-=======
-import java.util.UUID;
-import java.util.function.Predicate;
->>>>>>> 594d4fac
 import java.util.logging.Logger;
 import javax.annotation.Nullable;
 
@@ -239,9 +223,6 @@
         DigestUtil.toString(blobDigest));
   }
 
-<<<<<<< HEAD
-  public final ByteString getBlob(Digest blobDigest) throws InterruptedException {
-=======
   @Override
   public InputStream newBlobInput(Digest digest, long offset) throws IOException {
     return contentAddressableStorage.newInput(digest, offset);
@@ -257,13 +238,11 @@
     return contentAddressableStorage.getAllFuture(digests);
   }
 
-  @Override
-  public final ByteString getBlob(Digest blobDigest) {
->>>>>>> 594d4fac
+  ByteString getBlob(Digest blobDigest) throws InterruptedException {
     return getBlob(blobDigest, 0, 0);
   }
 
-  public ByteString getBlob(Digest blobDigest, long offset, long limit)
+  ByteString getBlob(Digest blobDigest, long offset, long limit)
       throws IndexOutOfBoundsException, InterruptedException {
     if (blobDigest.getSizeBytes() == 0) {
       if (offset == 0 && limit >= 0) {
@@ -334,77 +313,41 @@
     }
   }
 
-  @Override
-<<<<<<< HEAD
-  public ChunkObserver getWriteBlobObserver(Digest blobDigest) {
-    // what should the locking semantics be here??
-    activeBlobWrites.putIfAbsent(blobDigest, ByteString.EMPTY);
-    return new ChunkObserver() {
-      SettableFuture<Long> committedFuture = SettableFuture.create();
-
-      @Override
-      public long getCommittedSize() {
-        return activeBlobWrites.get(blobDigest).size();
-      }
-
-      @Override
-      public ListenableFuture<Long> getCommittedFuture() {
-        return committedFuture;
-      }
-
-      @Override
-      public void reset() {
-        activeBlobWrites.put(blobDigest, ByteString.EMPTY);
-      }
-
-      @Override
-      public void onNext(ByteString chunk) {
-        activeBlobWrites.put(blobDigest, activeBlobWrites.get(blobDigest).concat(chunk));
-      }
-
-      @Override
-      public void onError(Throwable t) {
-        activeBlobWrites.remove(blobDigest);
-        committedFuture.setException(t);
-      }
-
-      @Override
-      public void onCompleted() {
-        ByteString content = activeBlobWrites.get(blobDigest);
-        // yup, redundant, need to compute this inline
-        Preconditions.checkState(digestUtil.compute(content).equals(blobDigest));
-        try {
-          if (content.size() != 0) {
-            Blob blob = new Blob(content, digestUtil);
-            contentAddressableStorage.put(blob);
-          }
-          committedFuture.set((long) content.size());
-        } catch (Throwable t) {
-          committedFuture.setException(t);
-        }
-        activeBlobWrites.remove(blobDigest);
-      }
-    };
-=======
   public boolean containsBlob(Digest digest) {
     return contentAddressableStorage.contains(digest);
   }
 
   @Override
   public Iterable<Digest> putAllBlobs(Iterable<ByteString> blobs)
-      throws InterruptedException {
+      throws IOException, InterruptedException {
     ImmutableList.Builder<Digest> blobDigestsBuilder =
         new ImmutableList.Builder<Digest>();
+    PutAllBlobsException exception = null;
     for (ByteString blob : blobs) {
-      blobDigestsBuilder.add(putBlob(blob));
+      Digest digest = digestUtil.compute(blob);
+      try {
+        blobDigestsBuilder.add(putBlob(this, digest, blob));
+      } catch (StatusException e) {
+        if (exception == null) {
+          exception = new PutAllBlobsException();
+        }
+        com.google.rpc.Status status = StatusProto.fromThrowable(e);
+        if (status == null) {
+          status = com.google.rpc.Status.newBuilder()
+              .setCode(Status.fromThrowable(e).getCode().value())
+              .build();
+        }
+        exception.addFailedResponse(
+            BatchUpdateBlobsResponse.Response.newBuilder()
+                .setDigest(digest)
+                .setStatus(status)
+                .build());
+      }
+    }
+    if (exception != null) {
+      throw exception;
     }
     return blobDigestsBuilder.build();
->>>>>>> 594d4fac
-  }
-
-  @Override
-  public ChunkObserver getWriteOperationStreamObserver(String operationStream) {
-    throw new UnsupportedOperationException();
   }
 
   @Override
@@ -725,7 +668,7 @@
     } catch (ExecutionException e) {
       com.google.rpc.Status status = StatusProto.fromThrowable(e);
       if (status == null) {
-        getLogger().log(SEVERE, "error during input validation", e);
+        getLogger().log(SEVERE, "no rpc status from exception", e.getCause());
         status = com.google.rpc.Status.newBuilder()
             .setCode(Status.fromThrowable(e).getCode().value())
             .build();
